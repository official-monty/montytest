--- conflicted
+++ resolved
@@ -472,16 +472,9 @@
         shutil.copyfile(testing_dir / policyfile, policyfile)
 
         cmd = [
-<<<<<<< HEAD
-            "make montytest",
-            f"EXE={destination}",
-            f"EVALFILE={evalfile}",
-            f"POLICYFILE={policyfile}",
-=======
             "make",
             "montytest",
             f"EXE={destination}"
->>>>>>> 1275399c
         ]
 
         if os.path.exists(destination):
