--- conflicted
+++ resolved
@@ -12,32 +12,18 @@
     sys.stderr.write('Invalid login: "%s" "%s"\n' % (username, password))
     return True
   return False
-<<<<<<< HEAD
-
-@view_config(route_name='api_request_task', renderer='string')
-def request_task(request):
-  if invalid_password(request):
-    return json.dumps({'error': 'Invalid password'})
-
-=======
 
 @view_config(route_name='api_request_task', renderer='string')
 def request_task(request):
   if invalid_password(request): return json.dumps({'error': 'Invalid password'})
 
->>>>>>> 839ecc11
   worker_info = request.json_body['worker_info']
   task = request.rundb.request_task(worker_info)
   return json.dumps(task, default=json_util.default)
 
 @view_config(route_name='api_update_task', renderer='string')
 def update_task(request):
-<<<<<<< HEAD
-  if invalid_password(request):
-    return json.dumps({'error': 'Invalid password'})
-=======
   if invalid_password(request): return json.dumps({'error': 'Invalid password'})
->>>>>>> 839ecc11
 
   result = request.rundb.update_task(
     run_id=request.json_body['run_id'],
@@ -48,12 +34,7 @@
 
 @view_config(route_name='api_failed_task', renderer='string')
 def failed_task(request):
-<<<<<<< HEAD
-  if invalid_password(request):
-    return json.dumps({'error': 'Invalid password'})
-=======
   if invalid_password(request): return json.dumps({'error': 'Invalid password'})
->>>>>>> 839ecc11
 
   result = request.rundb.failed_task(
     run_id=request.json_body['run_id'],
@@ -63,11 +44,6 @@
 
 @view_config(route_name='api_request_version', renderer='string')
 def request_version(request):
-<<<<<<< HEAD
-  if invalid_password(request):
-    return json.dumps({'error': 'Invalid password'})
-=======
   if invalid_password(request): return json.dumps({'error': 'Invalid password'})
->>>>>>> 839ecc11
 
   return json.dumps({'version': '001'})